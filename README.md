--- conflicted
+++ resolved
@@ -30,16 +30,16 @@
 
 Configuration such as trading pair, exchange (default `binanceus`), stop‑loss/take‑profit percentages, drawdown limit, starting balance, and exposure limits can be adjusted in the `Config` dataclass inside `src/bot.py`. The exchange value determines which CCXT exchange provides price data.
 
-<<<<<<< HEAD
+
 `stake_usd` and `risk_pct` set trade size; at least one of them must be greater than zero. `max_tokens` also needs to be a positive number. The bot validates these minimum values on startup and raises an error if the resulting trade size is not positive.
-=======
+
 Because every trade pays fees and crosses the bid/ask spread, the bot only
 enters positions when the profit target exceeds these costs plus a minimum
 required edge. Total trading costs are computed as `fee_pct*2 + spread_pct`
 and compared against `take_profit_pct - min_edge_pct`. If the target is too
 small to cover costs and the desired edge, the bot logs a warning and skips
 trades.
->>>>>>> edb1acb3
+
 
 The bot tracks profit and loss by symbol. Use `pnl_window` to set the number of recent closed trades to evaluate and `min_profit_threshold` (default `0.1`) to require a minimum cumulative profit before continuing to trade a symbol. A symbol must earn at least this amount over the configured window before further trades are allowed; otherwise it is skipped. Set the threshold to `0` to disable this check.
 
