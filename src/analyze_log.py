import argparse
<<<<<<< HEAD
from collections import defaultdict
from typing import Dict, List, Optional
import os
=======
from typing import Optional
>>>>>>> c80ba76d

import pandas as pd


def analyze(log_path: str = "trade_log.csv", symbol: Optional[str] = None) -> None:
    """Load a trade log CSV and print summary statistics.

    Parameters
    ----------
    log_path: Path to the CSV trade log or directory of logs.
    symbol: Optional symbol to filter on.
    """
    paths: List[str]
    if os.path.isdir(log_path):
        paths = [
            os.path.join(log_path, p)
            for p in os.listdir(log_path)
            if p.endswith(".csv")
        ]
    else:
        paths = [log_path]

    dfs = []
    for p in paths:
        try:
            dfs.append(pd.read_csv(p, on_bad_lines="skip"))
        except FileNotFoundError:
            continue
    if not dfs:
        print("No trades found")
        return

    df = pd.concat(dfs, ignore_index=True)
    df = df.dropna(subset=["symbol"])  # ignore malformed rows
    if symbol:
        df = df[df["symbol"] == symbol]
    if df.empty:
        print("No trades found")
        return
    df = df.sort_values("timestamp")
    if "fee" not in df.columns:
        df["fee"] = 0.0
    else:
        df["fee"] = df["fee"].fillna(0.0)
    if "profit" not in df.columns:
        df["profit"] = 0.0
    else:
        df["profit"] = df["profit"].fillna(0.0)

    sells = df[df["side"] == "sell"]
    profits = sells["profit"].astype(float)
    total_profit = float(profits.sum())
    trades = len(profits)
    wins = int((profits > 0).sum())
    win_rate = 100 * wins / trades if trades else 0.0
    per_symbol = (
        sells.groupby("symbol")["profit"].sum().astype(float).to_dict()
        if not sells.empty
        else {}
    )

    print(f"Net profit: {total_profit:.2f}")
    print(f"Win rate: {win_rate:.1f}% ({wins}/{trades})")
    if per_symbol:
        print("Per-symbol PnL:")
        for sym, pnl in per_symbol.items():
            print(f"  {sym}: {pnl:.2f}")


def main() -> None:
    parser = argparse.ArgumentParser(description="Analyze trade log CSV files")
    parser.add_argument(
        "--path", default="trade_log.csv", help="Path to trade log file or directory"
    )
    parser.add_argument("--symbol", help="Filter by symbol")
    args = parser.parse_args()
    analyze(args.path, symbol=args.symbol)


if __name__ == "__main__":
    main()<|MERGE_RESOLUTION|>--- conflicted
+++ resolved
@@ -1,11 +1,8 @@
 import argparse
-<<<<<<< HEAD
 from collections import defaultdict
 from typing import Dict, List, Optional
 import os
-=======
-from typing import Optional
->>>>>>> c80ba76d
+
 
 import pandas as pd
 
