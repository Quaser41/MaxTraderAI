--- conflicted
+++ resolved
@@ -45,14 +45,12 @@
     rsi_period: int = 14  # period for RSI calculation
     rsi_buy_threshold: float = 55.0  # minimum RSI for buy signals
     rsi_sell_threshold: float = 45.0  # maximum RSI for sell signals
-<<<<<<< HEAD
     rsi_std_multiplier: float = 1.0  # std-dev multiplier for adaptive RSI
     ema_threshold_mult: float = 0.0  # volatility factor for EMA crossover
     spread_pct: float = 0.0  # estimated bid/ask spread percentage
     min_edge_pct: float = 0.0  # minimum edge required after costs
-=======
     min_price: float = 0.0  # minimum token price to include
->>>>>>> 9ef63840
+
 
 
 
