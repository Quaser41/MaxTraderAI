import sys
from pathlib import Path
import pandas as pd

sys.path.append(str(Path(__file__).resolve().parents[1] / "src"))
from analyze_log import analyze


def test_analyze_basic(tmp_path, capsys):
    rows = [
        {
            "timestamp": "2024-01-01T00:00:00",
            "symbol": "AAA-USD",
            "side": "buy",
            "price": 100.0,
            "amount": 1.0,
            "profit": "",
            "fee": 1.0,
            "duration": "",
        },
        {
            "timestamp": "2024-01-01T00:01:00",
            "symbol": "AAA-USD",
            "side": "sell",
            "price": 110.0,
            "amount": 1.0,
            "profit": 8.5,
            "fee": 1.5,
            "duration": 60.0,
        },
        {
            "timestamp": "2024-01-01T00:02:00",
            "symbol": "AAA-USD",
            "side": "buy",
            "price": 100.0,
            "amount": 1.0,
            "profit": "",
            "fee": 1.0,
            "duration": "",
        },
        {
            "timestamp": "2024-01-01T00:03:00",
            "symbol": "AAA-USD",
            "side": "sell",
            "price": 90.0,
            "amount": 1.0,
            "profit": -11.5,
            "fee": 1.5,
            "duration": 60.0,
        },
    ]
    df = pd.DataFrame(rows)
    path = tmp_path / "log.csv"
    df.to_csv(path, index=False)
    analyze(str(path))
    captured = capsys.readouterr().out
    assert "Net profit: -3.00" in captured
    assert "Win rate: 50.0% (1/2)" in captured
<<<<<<< HEAD
    assert "AAA-USD: -2.00" in captured


def test_analyze_directory(tmp_path, capsys):
    rows1 = [
        {
            "timestamp": "2024-01-01T00:00:00",
            "symbol": "AAA-USD",
            "side": "buy",
            "price": 100.0,
            "amount": 1.0,
            "profit": "",
            "fee": 1.0,
            "duration": "",
        },
        {
            "timestamp": "2024-01-01T00:01:00",
            "symbol": "AAA-USD",
            "side": "sell",
            "price": 110.0,
            "amount": 1.0,
            "profit": 10.0,
            "fee": 0.0,
            "duration": 60.0,
        },
    ]
    rows2 = [
        {
            "timestamp": "2024-01-02T00:00:00",
            "symbol": "BBB-USD",
            "side": "buy",
            "price": 50.0,
            "amount": 1.0,
            "profit": "",
            "fee": 0.5,
            "duration": "",
        },
        {
            "timestamp": "2024-01-02T00:01:00",
            "symbol": "BBB-USD",
            "side": "sell",
            "price": 40.0,
            "amount": 1.0,
            "profit": -10.0,
            "fee": 0.0,
            "duration": 60.0,
        },
    ]
    df1 = pd.DataFrame(rows1)
    df2 = pd.DataFrame(rows2)
    logs_dir = tmp_path / "logs"
    logs_dir.mkdir()
    df1.to_csv(logs_dir / "log1.csv", index=False)
    df2.to_csv(logs_dir / "log2.csv", index=False)

    analyze(str(logs_dir))
    captured = capsys.readouterr().out
    assert "Net profit: -1.50" in captured
    assert "Win rate: 50.0% (1/2)" in captured
    assert "AAA-USD: 9.00" in captured
    assert "BBB-USD: -10.50" in captured
=======
    assert "AAA-USD: -3.00" in captured
>>>>>>> c80ba76d
<|MERGE_RESOLUTION|>--- conflicted
+++ resolved
@@ -56,7 +56,6 @@
     captured = capsys.readouterr().out
     assert "Net profit: -3.00" in captured
     assert "Win rate: 50.0% (1/2)" in captured
-<<<<<<< HEAD
     assert "AAA-USD: -2.00" in captured
 
 
@@ -118,6 +117,3 @@
     assert "Win rate: 50.0% (1/2)" in captured
     assert "AAA-USD: 9.00" in captured
     assert "BBB-USD: -10.50" in captured
-=======
-    assert "AAA-USD: -3.00" in captured
->>>>>>> c80ba76d
