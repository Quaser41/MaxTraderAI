import csv
import os
import sys
from pathlib import Path

import pandas as pd
import pytest

# Add src directory to path for importing bot module
sys.path.append(str(Path(__file__).resolve().parents[1] / "src"))

from bot import Config, PaperAccount, TraderBot, SymbolFetcher


def test_trade_log_contains_symbol(tmp_path):
    symbol = "TEST-USD"
    config = Config()
    account = PaperAccount(balance=1000.0, max_exposure=1.0, config=config)

    # operate within temporary directory
    old_cwd = os.getcwd()
    os.chdir(tmp_path)
    try:
        timestamp = pd.Timestamp("2024-01-01")
        assert account.buy(
            price=100.0, amount=1.0, timestamp=timestamp, symbol=symbol
        )

        with open("trade_log.csv", newline="") as f:
            rows = list(csv.DictReader(f))
    finally:
        os.chdir(old_cwd)

    assert rows and rows[0]["symbol"] == symbol
    assert rows[0]["fee"] != ""


def test_execute_trade_logs_amount(tmp_path, monkeypatch):
    """Ensure TraderBot passes the calculated amount through to the CSV."""
    stake_usd = 50.0
    price = 10.0
    expected_amount = stake_usd / price
    symbol = "TEST-USD"
    fee_pct = 0.001

    # prevent background thread/network activity
    monkeypatch.setattr(SymbolFetcher, "start", lambda self: None)

    config = Config(stake_usd=stake_usd, symbol=symbol, fee_pct=fee_pct)
    bot = TraderBot(config)
    df = pd.DataFrame(
        {
            "timestamp": pd.date_range("2024-01-01", periods=2, freq="min"),
            "open": [price, price],
            "high": [price + 1, price + 2],
            "low": [price - 1, price - 2],
            "close": [price, price],
            "volume": [0, 0],
        }
    )
    monkeypatch.setattr(bot, "fetch_candles", lambda symbol=None: df)

    old_cwd = os.getcwd()
    os.chdir(tmp_path)
    try:
        timestamp = pd.Timestamp("2024-01-01")
        bot.execute_trade("buy", price, timestamp, symbol)
        with open("trade_log.csv", newline="") as f:
            rows = list(csv.DictReader(f))
    finally:
        os.chdir(old_cwd)

    assert rows, "No trades logged"
    assert float(rows[-1]["amount"]) == expected_amount
<<<<<<< HEAD
    assert rows[-1]["fee"] != ""
=======
    expected_fee = stake_usd * fee_pct
    assert float(rows[-1]["fee"]) == pytest.approx(expected_fee)
>>>>>>> c1af0225


def test_buy_logs_fee(tmp_path):
    symbol = "TEST-USD"
    config = Config()
    account = PaperAccount(balance=1000.0, max_exposure=1.0, config=config)

    old_cwd = os.getcwd()
    os.chdir(tmp_path)
    try:
        buy_time = pd.Timestamp("2024-01-01")
        price = 100.0
        amount = 1.0
        fee_pct = 0.001
        assert account.buy(
            price=price,
            amount=amount,
            timestamp=buy_time,
            symbol=symbol,
            fee_pct=fee_pct,
        )
        with open("trade_log.csv", newline="") as f:
            rows = list(csv.DictReader(f))
    finally:
        os.chdir(old_cwd)

    assert len(rows) == 1
    buy_row = rows[0]
    expected_fee = price * amount * fee_pct
    assert float(buy_row["fee"]) == pytest.approx(expected_fee)

def test_sell_logs_fee(tmp_path):
    symbol = "TEST-USD"
    config = Config()
    account = PaperAccount(balance=1000.0, max_exposure=1.0, config=config)

    old_cwd = os.getcwd()
    os.chdir(tmp_path)
    try:
        buy_time = pd.Timestamp("2024-01-01")
        sell_time = buy_time + pd.Timedelta(hours=1)
        assert account.buy(
            price=100.0, amount=1.0, timestamp=buy_time, symbol=symbol
        )
        sell_price = 110.0
        fee_pct = 0.001
        assert account.sell(
            price=sell_price,
            timestamp=sell_time,
            symbol=symbol,
            fee_pct=fee_pct,
        )
        with open("trade_log.csv", newline="") as f:
            rows = list(csv.DictReader(f))
    finally:
        os.chdir(old_cwd)

    assert len(rows) == 2
    buy_row = rows[0]
    sell_row = rows[1]
    expected_fee = sell_price * 1.0 * fee_pct
    assert buy_row["fee"] != ""
    assert float(sell_row["fee"]) == pytest.approx(expected_fee)<|MERGE_RESOLUTION|>--- conflicted
+++ resolved
@@ -72,12 +72,10 @@
 
     assert rows, "No trades logged"
     assert float(rows[-1]["amount"]) == expected_amount
-<<<<<<< HEAD
-    assert rows[-1]["fee"] != ""
-=======
+
     expected_fee = stake_usd * fee_pct
     assert float(rows[-1]["fee"]) == pytest.approx(expected_fee)
->>>>>>> c1af0225
+
 
 
 def test_buy_logs_fee(tmp_path):
